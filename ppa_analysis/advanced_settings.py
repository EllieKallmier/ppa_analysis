--- conflicted
+++ resolved
@@ -82,27 +82,6 @@
     }
 }
 
-<<<<<<< HEAD
-# Optimisation parameters
-
-# Solver to use
-solver = 'CBC' # Other option is GUROBI
-
-# The penalty (in $/MWh) for oversupplying energy.
-OVERSUPPLY_PENALTY = 1000
-
-# The penalty (in $/MWh) for undersupplying energy (where an undersupply is less than the total_sum * unmet_cfe_score)
-UNDERSUPPLY_PENALTY = 16600.0
-
-# Battery state of charge limits
-MAX_SOC = 0.8
-MIN_SOC = 0.2
-
-# LCOE settings
-
-LIFETIME_YEARS = 25
-DISCOUNT_RATE = 0.07  # AEMC uses 6-8.5% for all technologies
-=======
 # This should be a .json file, but leave off the extension here
 COMMERCIAL_TARIFFS_FN = 'data_caches/Large_Commercial_23_24'
 
@@ -130,9 +109,20 @@
 
 # Optimisation parameters
 
+# Solver to use
+solver = 'CBC' # Other option is GUROBI
+
 # The penalty (in $/MWh) for oversupplying energy.
 OVERSUPPLY_PENALTY = 1000
 
 # The penalty (in $/MWh) for undersupplying energy (where an undersupply is less than the total_sum * unmet_cfe_score)
 UNDERSUPPLY_PENALTY = 16600.0
->>>>>>> 6b5f6cb7
+
+# Battery state of charge limits
+MAX_SOC = 0.8
+MIN_SOC = 0.2
+
+# LCOE settings
+
+LIFETIME_YEARS = 25
+DISCOUNT_RATE = 0.07  # AEMC uses 6-8.5% for all technologies