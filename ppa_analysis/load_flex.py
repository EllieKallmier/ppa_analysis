"""
Functionality for optimised load shifting to minimise wholesale spot costs.

User facing functionality is provided through the function daily_load_shifting see it's docstring for further info.

"""
import pandas as pd
import numpy as np
<<<<<<< HEAD
from datetime import timedelta
from mip import Model, xsum, minimize, CONTINUOUS, BINARY, OptimizationStatus, CBC, GUROBI
=======
from ppa_analysis import advanced_settings
from mip import Model, xsum, minimize, CONTINUOUS, BINARY, OptimizationStatus
>>>>>>> 6b5f6cb7

from ppa_analysis import advanced_settings

def _get_daily_load_sums(
        df: pd.DataFrame  # a pandas df that has DateTime index and 'Load' as a column name
) -> pd.DataFrame:
    return df['Load'].copy().resample('D').sum(numeric_only=True)


def _create_base_days(
        load_profile: pd.DataFrame,
        base_load_quantile: float
) -> tuple[pd.DataFrame, pd.DataFrame]:
<<<<<<< HEAD
=======
    
    # flex rating percentile dictionary:
    flex_dict = advanced_settings.FLEX_RATING_VALUES

    # validate flex rating here? Or outside of this function??
    if flexibility_rating not in flex_dict:
        raise ValueError(f'flexibility_rating must be one of {flex_dict.keys}')
    
    quant = flex_dict[flexibility_rating]
    
>>>>>>> 6b5f6cb7
    # First get just the load profile from df:
    load_profile = load_profile[['Load', 'Weekend']].copy()

    all_weekdays_only = load_profile[load_profile['Weekend'] == 0].copy()
    all_weekends_only = load_profile[load_profile['Weekend'] == 1].copy()

    base_weekday = all_weekdays_only.groupby(
        [all_weekdays_only.index.month.rename('Month'), all_weekdays_only.index.hour.rename('Hour')])['Load'].quantile(
        base_load_quantile).reset_index()

    base_weekend = all_weekends_only.groupby(
        [all_weekends_only.index.month.rename('Month'), all_weekends_only.index.hour.rename('Hour')])['Load'].quantile(
        base_load_quantile).reset_index()

    return base_weekday, base_weekend


def daily_load_shifting(
        timeseries_data: pd.DataFrame,
        base_load_quantile: float = 0.75,
        lower_price: float = 0.0,
        ramp_up_price: float = 0.01,
        ramp_down_price: float = 0.01
) -> pd.DataFrame:
<<<<<<< HEAD
    """
    Optimises load shifting to minimise cost of purchasing energy not covered by a PPA at the wholesale spot price.

    The optimisation is performed on each day separately and uses mixed integer linear programing. The optimisation
    proceeds as follows:
        1. A base load profile of inflexible consumption is defined for the day. The base load volume for each interval
        in the day is defined as the quantile of load volume across the month specified by the base_load_quantile, i.e.
        if the base_load_quantile is 0.5, then the base load volume for each interval will be the median consumption of
        the load on corresponding hour of the day across the month. Note, that when calculating the quantile weekdays
        and weekends are considered separately. Further, the base load profile is adjusted, such that if the actual load
        profile for the day is lower than the base load for an interval, then the base load volume is set to the actual
        load volume.
        2. The optimisation uses a decision variable for each interval in the day, to decide how much energy above the
        inflexible base load profile to dispatch in each interval.
        3. The optimisation constrains the variables such that the net load profile (inflexible plus dispatched) cannot
        be greater than the maximum consumption in the timeseries data provided.
        4. The sum of the net load profile (after shifting) is constrained to be equal to the sum load profile (before
        shifting).
        5. The objective function is defined as the cost of purchasing energy for the net load profile that is not
        covered by the PPA (i.e. greater than 'Contracting Load') at the wholesale spot price. Lowering (when the
        inflexible and dispatch are less than the original load), ramping up, and down, are also given costs in the
        objective function. The ramping costs can be used to disincentives the creation of sharp changes in the load
        profile, and the lowering costs can be used to disincentives shifting energy when only small reductions in
        the cost of purchasing energy are available.

    :param timeseries_data: pd.DataFrame containing the load, generation, and price timeseries data. Needs have a
        datetime index and contain the columns 'Load', 'Contracted Load' (the energy being purchased from renewable
        energy generators through the PPA), and a wholesale price column named 'RRP'. The data is assumed to be sorted
        in sequential order and be hourly interval data.
    :param base_load_quantile: float, between 0.0 and 1.0, the quantile used to specify the base load volume for each
        interval.
    :param lower_price: float, $/MWh, the cost in the objective function of lowering the load below the value in the
        original load profile. Used to set a threshold on the savings required before energy shifting should be used.
    :param ramp_up_price: float, $/MWh, the cost in the objective function of ramping the load up, used to disincentives
        sharp changes in the load.
    :param ramp_down_price:float, $/MWh, the cost in the objective function of ramping the load down, used to
        disincentives sharp changes in the load.
    :return:
        pd.Dataframe with a datetime index and the columns (all in MWh):
            'Load dispatch': the energy dispatch above the base load profile
            'Contracted Energy': the volume contracted from renewable energy generators
            'Original load': the load profile before shifting
            'Base load': the inflexible base load profile
            'Firming': the load not met by the PPA after load shifting
            'Raised load': the next increase in load
            'Ramp up': the ramp up in net load (base load plus dispatch) from the previous interval
            'Ramp down': the ramp down in net load (base load plus dispatch) from the previous interval
    """

    # Because time stamps are time ending for period, to make sure the midnight time stamp is assigned to the
    # right day we shift all time stamps back slightly and use this shifted time to filter by date.
    timeseries_data = timeseries_data.copy()
    timeseries_data['DateTime'] = timeseries_data.index.to_series() - timedelta(seconds=1)
    timeseries_data = timeseries_data.set_index('DateTime', drop=True)

    timeseries_data['Weekend'] = np.where(timeseries_data.index.to_series().dt.weekday >= 5, 1, 0)

    results_df = pd.DataFrame(
        columns=['Load dispatch', 'Contracted Energy', 'Original load', 'Base load',
                 'Firming', 'Raised load', 'Ramp up', 'Ramp down']
    )

    daily_load_sums = _get_daily_load_sums(timeseries_data)
    base_weekday, base_weekend = _create_base_days(timeseries_data, base_load_quantile)
    all_time_max_load = timeseries_data['Load'].max(numeric_only=True)
=======
    
    results_df = pd.DataFrame(columns=['Load dispatch','Contract', 'Original load', 'Base load', 'Firming', 'Raised load', 'Ramp up', 'Ramp down'])

    daily_load_sums = get_daily_load_sums(df)
    base_weekday, base_weekend = create_base_days(df, flexibility_rating)
    all_time_max_load = df['Load'].max(numeric_only=True)
>>>>>>> 6b5f6cb7

    # run optimisation for each day individually to keep constraints:
    for idx, date in enumerate(daily_load_sums.index):

        data_for_one_day = timeseries_data[timeseries_data.index.date == date.date()].copy()

        if data_for_one_day['Weekend'].values[0] == 0:
            weekday_month = base_weekday[base_weekday.Month == date.month]
            base_day = weekday_month['Load'].values
        else:
            weekend_month = base_weekend[base_weekend.Month == date.month]
            base_day = weekend_month['Load'].values

        if len(data_for_one_day) == 24:
            data_for_one_day['Base Day'] = base_day

            # Use the lower of base_day and load values to form the 'base load' for
            # this day
            data_for_one_day['Base Load'] = np.where(
                data_for_one_day['Base Day'] <= data_for_one_day['Load'],
                data_for_one_day['Base Day'],
                data_for_one_day['Load']
            )

            data_for_one_day['Flexible load'] = (data_for_one_day['Load'] - data_for_one_day['Base Load']).clip(
                lower=0.0)

            # the load sum for this day will be a constraint in optimisation:
            load_sum_for_one_day = daily_load_sums.iloc[idx]

            # Transform all traces to arrays for optimisation:
            original_load = data_for_one_day['Load'].values
            base_load = data_for_one_day['Base Load'].values
            contracted_renewables = data_for_one_day['Contracted Energy'].values
            wholesale_prices = data_for_one_day[f'RRP'].clip(lower=0.0).values

            if sum(data_for_one_day['Flexible load']) > 0:
                # TODO: figure out a better way to catch and add 'missing' days that don't fit the 
                # conditions to actuall shift!!

                # Start setting up the model:
                I = range(len(base_load))

                if advanced_settings.solver == 'GUROBI':
                    solver = GUROBI
                elif advanced_settings.solver == 'CBC':
                    solver = CBC
                else:
                    raise ValueError(f'Solver name {advanced_settings.solver} not recognised.')

                m = Model(solver_name=solver)

                load_dispatch = [m.add_var(var_type=CONTINUOUS, lb=0.0, ub=all_time_max_load) for i in I]
                unmatched = [m.add_var(var_type=CONTINUOUS, lb=0.0) for i in I]
                raised_load = [m.add_var(var_type=CONTINUOUS, lb=0.0, ub=all_time_max_load) for i in I]
                lowered_load = [m.add_var(var_type=CONTINUOUS, lb=-1 * all_time_max_load, ub=0.0) for i in I]

                # Add 'ramp' constraints applied as a penalty term in the optimisation:
                ramp_up = [m.add_var(var_type=CONTINUOUS, lb=0.0, ub=np.inf) for i in I]
                ramp_down = [m.add_var(var_type=CONTINUOUS, lb=-np.inf, ub=0.0) for i in I]

                # Set up objective: to minimise unmatched load and associated cost.
                # Included in the objective are ramp penalties to disincentivise big jumps,
                # and a penalty on raising the load above its original value (small, can be set to 0)
                m.objective = minimize(
                    xsum(
                        (unmatched[i] * wholesale_prices[i] + \
                         - lowered_load[i] * lower_price \
                         + ramp_up[i] * ramp_up_price - \
                         ramp_down[i] * ramp_down_price) for i in I
                    )
                )

                # Add defining constraints to optimisation:
                for i in I:
                    # total load in any hour is the sum of load_dispatch + base_load
                    m += unmatched[i] >= (load_dispatch[i] + base_load[i]) - contracted_renewables[i]

                    # raised load is the positive difference between total load and original load:
                    m += raised_load[i] >= (load_dispatch[i] + base_load[i]) - original_load[i]
                    m += lowered_load[i] <= (load_dispatch[i] + base_load[i]) - original_load[i]

                    # Final constraint on the upper limit of total load in any hour:
                    m += load_dispatch[i] + base_load[i] <= all_time_max_load

                # # Add ramping definition as constraints:
                for j in range(len(base_load) - 1):
                    m += ramp_up[j] >= (load_dispatch[j + 1] + base_load[j + 1]) - (load_dispatch[j] + base_load[j])
                    m += ramp_down[j] <= (load_dispatch[j + 1] + base_load[j + 1]) - (load_dispatch[j] + base_load[j])

                # Add constraint on the sum of daily load (can't change):
                # At the moment: there are no allowances for wiggle room here!!
                m += xsum((load_dispatch[i] + base_load[i]) for i in I) >= load_sum_for_one_day
                m += xsum((load_dispatch[i] + base_load[i]) for i in I) <= load_sum_for_one_day

                # Run the optimisation, suppressing excess outputs:
                m.verbose = 0
                status = m.optimize()

                if status == OptimizationStatus.INFEASIBLE:
                    print('Load shifting optimisation infeasible.')
                    m.clear()

                if status == OptimizationStatus.OPTIMAL or status == OptimizationStatus.FEASIBLE:
                    # Get results:
                    dispatch = [load_dispatch[i].x for i in I]
                    firm = [unmatched[i].x for i in I]
                    raised = [raised_load[i].x for i in I]
                    r_up = [ramp_up[i].x for i in I]
                    r_down = [ramp_down[i].x for i in I]

                    day_result = pd.DataFrame(
                        {'Load dispatch': dispatch,
                         'Contracted Energy': contracted_renewables,
                         'Original load': original_load,
                         'Base load': base_load,
                         'Firming': firm,
                         'Raised load': raised,
                         'Ramp up': r_up,
                         'Ramp down': r_down},
                        index=data_for_one_day.index)

                    results_df = pd.concat([results_df, day_result], axis='rows')

                    # Now check the results to make sure that they make sense:
                    day_result['Firm real'] = (
                                (day_result['Load dispatch'] + day_result['Base load']) - day_result['Contracted Energy']).clip(
                        lower=0.0)
                    day_result['Firm check'] = (round(day_result['Firm real'], 3) == round(day_result['Firming'], 3))

                    if not day_result[~day_result['Firm check']].empty:
                        print(day_result)
                        raise ValueError('wrong type of error atm but firming isn\'t right')

                    m.clear()
<<<<<<< HEAD
            else:
                day_result = pd.DataFrame(
                    {'Load dispatch': 0.0, 'Contracted Energy': contracted_renewables, 'Original load': original_load,
                     'Base load': base_load}, index=data_for_one_day.index)
                results_df = pd.concat([results_df, day_result], axis='rows')
=======
            
            else:
                day_result = pd.DataFrame({'Load dispatch':0.0,'Contract': contracted_renewables, 'Original load': original_load, 'Base load': base_load})

                results_df = pd.concat([results_df, day_result], axis='rows')
                
        else:
            day_result = pd.DataFrame({'Load dispatch':0.0,'Contract': data_for_one_day['Contracted Energy'].values, 'Original load': data_for_one_day['Load'].values, 'Base load': data_for_one_day['Load'].values})
>>>>>>> 6b5f6cb7

        else:
            day_result = pd.DataFrame(
                {'Load dispatch': 0.0, 'Contracted Energy': contracted_renewables, 'Original load': original_load,
                 'Base load': base_load}, index=data_for_one_day.index)
            results_df = pd.concat([results_df, day_result], axis='rows')
<<<<<<< HEAD

    # Re-adjust index back to original values
    results_df['DateTime'] = results_df.index.to_series() + timedelta(seconds=1)
    results_df = results_df.set_index('DateTime', drop=True)

    return results_df
=======
    
    results_df['Load with flex'] = results_df['Load dispatch'] + results_df['Base load']
    date_index = df.index.copy()

    results_df = results_df.reset_index(drop=True).copy()
    results_df.index = date_index
    
    return results_df
>>>>>>> 6b5f6cb7
<|MERGE_RESOLUTION|>--- conflicted
+++ resolved
@@ -6,15 +6,12 @@
 """
 import pandas as pd
 import numpy as np
-<<<<<<< HEAD
+
 from datetime import timedelta
-from mip import Model, xsum, minimize, CONTINUOUS, BINARY, OptimizationStatus, CBC, GUROBI
-=======
+from mip import Model, xsum, minimize, CONTINUOUS, OptimizationStatus, CBC, GUROBI
+
 from ppa_analysis import advanced_settings
-from mip import Model, xsum, minimize, CONTINUOUS, BINARY, OptimizationStatus
->>>>>>> 6b5f6cb7
-
-from ppa_analysis import advanced_settings
+
 
 def _get_daily_load_sums(
         df: pd.DataFrame  # a pandas df that has DateTime index and 'Load' as a column name
@@ -26,19 +23,7 @@
         load_profile: pd.DataFrame,
         base_load_quantile: float
 ) -> tuple[pd.DataFrame, pd.DataFrame]:
-<<<<<<< HEAD
-=======
-    
-    # flex rating percentile dictionary:
-    flex_dict = advanced_settings.FLEX_RATING_VALUES
-
-    # validate flex rating here? Or outside of this function??
-    if flexibility_rating not in flex_dict:
-        raise ValueError(f'flexibility_rating must be one of {flex_dict.keys}')
-    
-    quant = flex_dict[flexibility_rating]
-    
->>>>>>> 6b5f6cb7
+
     # First get just the load profile from df:
     load_profile = load_profile[['Load', 'Weekend']].copy()
 
@@ -63,7 +48,6 @@
         ramp_up_price: float = 0.01,
         ramp_down_price: float = 0.01
 ) -> pd.DataFrame:
-<<<<<<< HEAD
     """
     Optimises load shifting to minimise cost of purchasing energy not covered by a PPA at the wholesale spot price.
 
@@ -129,14 +113,6 @@
     daily_load_sums = _get_daily_load_sums(timeseries_data)
     base_weekday, base_weekend = _create_base_days(timeseries_data, base_load_quantile)
     all_time_max_load = timeseries_data['Load'].max(numeric_only=True)
-=======
-    
-    results_df = pd.DataFrame(columns=['Load dispatch','Contract', 'Original load', 'Base load', 'Firming', 'Raised load', 'Ramp up', 'Ramp down'])
-
-    daily_load_sums = get_daily_load_sums(df)
-    base_weekday, base_weekend = create_base_days(df, flexibility_rating)
-    all_time_max_load = df['Load'].max(numeric_only=True)
->>>>>>> 6b5f6cb7
 
     # run optimisation for each day individually to keep constraints:
     for idx, date in enumerate(daily_load_sums.index):
@@ -272,42 +248,23 @@
                         raise ValueError('wrong type of error atm but firming isn\'t right')
 
                     m.clear()
-<<<<<<< HEAD
+
             else:
                 day_result = pd.DataFrame(
                     {'Load dispatch': 0.0, 'Contracted Energy': contracted_renewables, 'Original load': original_load,
                      'Base load': base_load}, index=data_for_one_day.index)
                 results_df = pd.concat([results_df, day_result], axis='rows')
-=======
-            
-            else:
-                day_result = pd.DataFrame({'Load dispatch':0.0,'Contract': contracted_renewables, 'Original load': original_load, 'Base load': base_load})
-
-                results_df = pd.concat([results_df, day_result], axis='rows')
-                
-        else:
-            day_result = pd.DataFrame({'Load dispatch':0.0,'Contract': data_for_one_day['Contracted Energy'].values, 'Original load': data_for_one_day['Load'].values, 'Base load': data_for_one_day['Load'].values})
->>>>>>> 6b5f6cb7
 
         else:
             day_result = pd.DataFrame(
                 {'Load dispatch': 0.0, 'Contracted Energy': contracted_renewables, 'Original load': original_load,
                  'Base load': base_load}, index=data_for_one_day.index)
             results_df = pd.concat([results_df, day_result], axis='rows')
-<<<<<<< HEAD
+    
+    results_df['Load with flex'] = results_df['Load dispatch'] + results_df['Base load']
 
     # Re-adjust index back to original values
     results_df['DateTime'] = results_df.index.to_series() + timedelta(seconds=1)
     results_df = results_df.set_index('DateTime', drop=True)
 
-    return results_df
-=======
-    
-    results_df['Load with flex'] = results_df['Load dispatch'] + results_df['Base load']
-    date_index = df.index.copy()
-
-    results_df = results_df.reset_index(drop=True).copy()
-    results_df.index = date_index
-    
-    return results_df
->>>>>>> 6b5f6cb7
+    return results_df