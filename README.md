# PPA Analysis

PPA Assessment Tool repo for the RACE for 2030 - 24/7 TRUZERO project. The tool provides functionality for optimising
a portfolio of renewable energy contracts, i.e. choosing what fraction of capacity to contract from set a generators in 
order to best match the combined generation profile with a load profile. Additionally, there is functionality for 
modelling battery operation, load flexibility, and calculating bills.

# Install

<<<<<<< HEAD
Create a Python new virtual environment and install the required dependencies. In the terminal:
=======
Create a Python new virtual environment and install the required dependencies, in the terminal:
>>>>>>> 6b5f6cb7

1. Move to tool directory: ```cd /path/to/the/ppa_analysis/directory```
2. Create python virtual environment: ```python -m venv env```
3. Activate virtual environment:
   - windows: ```.\env\Scripts\activate```
   - mac/linux: ```source env/bin/activate```
4. Install dependencies: ```pip install -r requirements.txt```

# Notebook Interface

The tools capability can be explored and utilised through [interface.ipynb](interface.ipynb). 

1. After installing the tool, and with the virtual environment activated, launch jupyterlab using the terminal 
   command ```jupyter lab```. 
2. Then open the file interface.ipynb.
<<<<<<< HEAD
3. Three run each of notebooks cells in turn, and configure the inputs using the interactive input panels provided. 
=======
3. Then run each of notebooks cells in turn, and configure the inputs using the interactive input panels provided. 
>>>>>>> 6b5f6cb7

# Loading further NEM data

The notebook [data_loading.ipynb](data_loading.ipynb)

# Bring your own load data

Add description of load data format required, and where to put data so the interface can find it.

# Documentation

## API documentation 

Provided in docstrings in the core tool modules, which are listed here along with the functionality each module 
provides:
    - ppa_analysis/import_data: preparing data
    - ppa_analysis/hybrid: contract portfolio optimisation
    - ppa_analysis/battery: battery optimisation to minimise cost of load not met by renewables
    - ppa_analysis/load_flex: load shifting optimisation to minimise cost of load not met by renewables
    - ppa_analysis/bill_calc: calculating the cost of procuring energy through the PPA

## Examples

<<<<<<< HEAD
In [example.ipynb](example.ipynb) a simple example using a single month of data demonstrates the tools functionality, 
=======
In [example.ipynb](example.ipynb) a simple example using a single day of data demonstrates the tools functionality, 
>>>>>>> 6b5f6cb7
similar to interface.ipynb, but without the input widgets so the user can see clearly how to use the tools through its 
Pyhton API.

## Glossary

The [glossary](glossary.md) provides definitions of key terms including contract types.

<<<<<<< HEAD
# Functionality overview

=======
>>>>>>> 6b5f6cb7
# Acknowledgements

Files msat_replicator.py, ppa.py, replicate_test.py, residuals.py, scenario_runner.py and tariffs.py were 
originally written by Nick Gorman as part of the MSAT-PPA Tool here: 
https://github.com/nick-gorman/MSAT-PPA-Python/tree/e9bef99ff914a826446f24697e983b16c23ced18<|MERGE_RESOLUTION|>--- conflicted
+++ resolved
@@ -7,11 +7,7 @@
 
 # Install
 
-<<<<<<< HEAD
 Create a Python new virtual environment and install the required dependencies. In the terminal:
-=======
-Create a Python new virtual environment and install the required dependencies, in the terminal:
->>>>>>> 6b5f6cb7
 
 1. Move to tool directory: ```cd /path/to/the/ppa_analysis/directory```
 2. Create python virtual environment: ```python -m venv env```
@@ -27,11 +23,7 @@
 1. After installing the tool, and with the virtual environment activated, launch jupyterlab using the terminal 
    command ```jupyter lab```. 
 2. Then open the file interface.ipynb.
-<<<<<<< HEAD
-3. Three run each of notebooks cells in turn, and configure the inputs using the interactive input panels provided. 
-=======
 3. Then run each of notebooks cells in turn, and configure the inputs using the interactive input panels provided. 
->>>>>>> 6b5f6cb7
 
 # Loading further NEM data
 
@@ -55,11 +47,7 @@
 
 ## Examples
 
-<<<<<<< HEAD
 In [example.ipynb](example.ipynb) a simple example using a single month of data demonstrates the tools functionality, 
-=======
-In [example.ipynb](example.ipynb) a simple example using a single day of data demonstrates the tools functionality, 
->>>>>>> 6b5f6cb7
 similar to interface.ipynb, but without the input widgets so the user can see clearly how to use the tools through its 
 Pyhton API.
 
@@ -67,11 +55,8 @@
 
 The [glossary](glossary.md) provides definitions of key terms including contract types.
 
-<<<<<<< HEAD
 # Functionality overview
 
-=======
->>>>>>> 6b5f6cb7
 # Acknowledgements
 
 Files msat_replicator.py, ppa.py, replicate_test.py, residuals.py, scenario_runner.py and tariffs.py were 
